package main

import (
	"fmt"
	"log"
	"strings"
	"time"

	"k8s.io/api/extensions/v1beta1"
	"k8s.io/apimachinery/pkg/fields"
	"k8s.io/apimachinery/pkg/util/runtime"
	"k8s.io/apimachinery/pkg/util/wait"
	"k8s.io/client-go/kubernetes"
	"k8s.io/client-go/tools/cache"
	"k8s.io/client-go/util/workqueue"
)

const monitorEnabledAnnotation = "monitor.stakater.com/enabled"
const monitorHealthAnnotation = "monitor.stakater.com/healthEndpoint" // "/health"

// MonitorController which can be used for monitoring ingresses
type MonitorController struct {
	kubeClient      kubernetes.Interface
	namespace       string
	indexer         cache.Indexer
	queue           workqueue.RateLimitingInterface
	informer        cache.Controller
	monitorServices []MonitorServiceProxy
	config          Config
}

func NewMonitorController(namespace string, kubeClient kubernetes.Interface, config Config) *MonitorController {
	controller := &MonitorController{
		kubeClient: kubeClient,
		namespace:  namespace,
		config:     config,
	}

	controller.monitorServices = setupMonitorServicesForProviders(config.Providers)

	queue := workqueue.NewRateLimitingQueue(workqueue.DefaultControllerRateLimiter())

	// Create the Ingress Watcher
	ingressListWatcher := cache.NewListWatchFromClient(kubeClient.ExtensionsV1beta1().RESTClient(), "ingresses", namespace, fields.Everything())

	indexer, informer := cache.NewIndexerInformer(ingressListWatcher, &v1beta1.Ingress{}, 0, cache.ResourceEventHandlerFuncs{
		AddFunc:    controller.onIngressAdded,
		UpdateFunc: controller.onIngressUpdated,
		DeleteFunc: controller.onIngressDeleted,
	}, cache.Indexers{})
	controller.indexer = indexer
	controller.informer = informer
	controller.queue = queue

	return controller
}

func setupMonitorServicesForProviders(providers []Provider) []MonitorServiceProxy {
	if len(providers) < 1 {
		log.Panic("Cannot Instantiate controller with no providers")
	}

	monitorServices := []MonitorServiceProxy{}

	for index := 0; index < len(providers); index++ {
		monitorServices = append(monitorServices, providers[index].createMonitorService())
	}

	return monitorServices
}

func (c *MonitorController) Run(threadiness int, stopCh chan struct{}) {
	defer runtime.HandleCrash()

	// Let the workers stop when we are done
	defer c.queue.ShutDown()
	log.Println("Starting Ingress Monitor controller")

	go c.informer.Run(stopCh)

	// Wait for all involved caches to be synced, before processing items from the queue is started
	if !cache.WaitForCacheSync(stopCh, c.informer.HasSynced) {
		runtime.HandleError(fmt.Errorf("Timed out waiting for caches to sync"))
		return
	}

	for i := 0; i < threadiness; i++ {
		go wait.Until(c.runWorker, time.Second, stopCh)
	}

	<-stopCh
	log.Println("Stopping Ingress Monitor controller")
}

func (c *MonitorController) runWorker() {
	for c.processNextItem() {
	}
}

func (c *MonitorController) processNextItem() bool {
	// Wait until there is a new item in the working queue
	key, quit := c.queue.Get()
	if quit {
		return false
	}
	// Tell the queue that we are done with processing this key. This unblocks the key for other workers
	// This allows safe parallel processing because two ingresses with the same key are never processed in
	// parallel.
	defer c.queue.Done(key)

	// Invoke the method containing the business logic
	err := c.handleIngress(key.(string))
	// Handle the error if something went wrong during the execution of the business logic
	c.handleErr(err, key)
	return true
}

// handleIngress handles sync between the provided monitors for each ingress
func (c *MonitorController) handleIngress(key string) error {
	obj, exists, err := c.indexer.GetByKey(key)
	if err != nil {
		log.Printf("Fetching object with key %s from store failed with %v", key, err)
		return err
	}

	if !exists {
		c.handleIngressOnDeletion(key)

	} else {
		ingress := obj.(*v1beta1.Ingress)
		c.handleIngressOnCreationOrUpdation(ingress)
	}
	return nil
}

func (c *MonitorController) handleIngressOnDeletion(key string) {
	if c.config.EnableMonitorDeletion {
		// Delete the monitor if it exists
		// key is in the format "namespace/ingressname" (see cache store MetaNamespaceKeyFunc)
		splitted := strings.Split(key, "/")
		monitorName := c.getMonitorName(splitted[1], splitted[0])

		c.removeMonitorsIfExist(monitorName)
	}
}

func (c *MonitorController) getMonitorName(ingressName string, namespace string) string {
	format, err := getNameTemplateFormat(c.config.MonitorNameTemplate)
	if err != nil {
		log.Fatal("Failed to parse MonitorNameTemplate")
	}
	return fmt.Sprintf(format, ingressName, namespace)
}

func (c *MonitorController) getMonitorURL(ingress *v1beta1.Ingress) string {
	ingressWrapper := IngressWrapper{
<<<<<<< HEAD
		ingress:    ingress,
		namespace:  c.namespace,
		kubeClient: c.kubeClient,
=======
		ingress:   ingress,
		namespace: ingress.Namespace,
		clientset: c.clientset,
>>>>>>> bb8906a9
	}

	return ingressWrapper.getURL()
}

func (c *MonitorController) handleIngressOnCreationOrUpdation(ingress *v1beta1.Ingress) {
	monitorName := c.getMonitorName(ingress.GetName(), ingress.Namespace)
	monitorURL := c.getMonitorURL(ingress)

	log.Println("Monitor Name: " + monitorName)
	log.Println("Monitor URL: " + monitorURL)

	annotations := ingress.GetAnnotations()

	if value, ok := annotations[monitorEnabledAnnotation]; ok {
		if value == "true" {
			// Annotation exists and is enabled
			c.createOrUpdateMonitors(monitorName, monitorURL, annotations)
		} else {
			// Annotation exists but is disabled
			c.removeMonitorsIfExist(monitorName)
		}

	} else {
		c.removeMonitorsIfExist(monitorName)
		log.Println("Not doing anything with this ingress because no annotation exists with name: " + monitorEnabledAnnotation)
	}
}

func (c *MonitorController) removeMonitorsIfExist(monitorName string) {
	for index := 0; index < len(c.monitorServices); index++ {
		c.removeMonitorIfExists(c.monitorServices[index], monitorName)
	}
}

func (c *MonitorController) removeMonitorIfExists(monitorService MonitorServiceProxy, monitorName string) {
	m, _ := monitorService.GetByName(monitorName)

	if m != nil { // Monitor Exists
		monitorService.Remove(*m) // Remove the monitor
	} else {
		log.Println("Cannot find monitor with name: " + monitorName)
	}
}

func (c *MonitorController) createOrUpdateMonitors(monitorName string, monitorURL string, annotations map[string]string) {
	for index := 0; index < len(c.monitorServices); index++ {
		monitorService := c.monitorServices[index]
		c.createOrUpdateMonitor(monitorService, monitorName, monitorURL, annotations)
	}
}

func (c *MonitorController) createOrUpdateMonitor(monitorService MonitorServiceProxy, monitorName string, monitorURL string, annotations map[string]string) {
	m, _ := monitorService.GetByName(monitorName)

	if m != nil { // Monitor Already Exists
		log.Println("Monitor already exists for ingress: " + monitorName)
		if m.url != monitorURL { // Monitor does not have the same url
			// update the monitor with the new url
			m.url = monitorURL
			m.annotations = annotations
			monitorService.Update(*m)
		}
	} else {
		// Create a new monitor for this ingress
		m := Monitor{
			name:        monitorName,
			url:         monitorURL,
			annotations: annotations,
		}
		monitorService.Add(m)
	}
}

// handleErr checks if an error happened and makes sure we will retry later.
func (c *MonitorController) handleErr(err error, key interface{}) {
	if err == nil {
		// Forget about the #AddRateLimited history of the key on every successful synchronization.
		// This ensures that future processing of updates for this key is not delayed because of
		// an outdated error history.
		c.queue.Forget(key)
		return
	}

	// This controller retries 5 times if something goes wrong. After that, it stops trying.
	if c.queue.NumRequeues(key) < 5 {
		log.Printf("Error syncing ingress %v: %v", key, err)

		// Re-enqueue the key rate limited. Based on the rate limiter on the
		// queue and the re-enqueue history, the key will be processed later again.
		c.queue.AddRateLimited(key)
		return
	}

	c.queue.Forget(key)
	// Report to an external entity that, even after several retries, we could not successfully process this key
	runtime.HandleError(err)
	log.Printf("Dropping ingress %q out of the queue: %v", key, err)
}

func (c *MonitorController) onIngressAdded(obj interface{}) {
	key, err := cache.MetaNamespaceKeyFunc(obj)
	if err == nil {
		c.queue.Add(key)
	}
}

func (c *MonitorController) onIngressUpdated(old interface{}, new interface{}) {
	key, err := cache.MetaNamespaceKeyFunc(new)
	if err == nil {
		c.queue.Add(key)
	}
}

func (c *MonitorController) onIngressDeleted(obj interface{}) {
	// IndexerInformer uses a delta queue, therefore for deletes we have to use this
	// key function.
	key, err := cache.DeletionHandlingMetaNamespaceKeyFunc(obj)
	if err == nil {
		c.queue.Add(key)
	} else {
		log.Println("Error: " + err.Error())
	}
}<|MERGE_RESOLUTION|>--- conflicted
+++ resolved
@@ -154,15 +154,9 @@
 
 func (c *MonitorController) getMonitorURL(ingress *v1beta1.Ingress) string {
 	ingressWrapper := IngressWrapper{
-<<<<<<< HEAD
 		ingress:    ingress,
-		namespace:  c.namespace,
+		namespace: ingress.Namespace,
 		kubeClient: c.kubeClient,
-=======
-		ingress:   ingress,
-		namespace: ingress.Namespace,
-		clientset: c.clientset,
->>>>>>> bb8906a9
 	}
 
 	return ingressWrapper.getURL()
