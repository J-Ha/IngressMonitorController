package uptimerobot

import (
	"strings"
	"testing"

	"github.com/stakater/IngressMonitorController/pkg/config"
	"github.com/stakater/IngressMonitorController/pkg/models"
	"github.com/stakater/IngressMonitorController/pkg/util"
)

func TestAddMonitorMultipleTimesToStatusPage(t *testing.T) {
	config := config.GetControllerConfig()
	service := UpTimeStatusPageService{}
	provider := util.GetProviderWithName(config, "UptimeRobot")
	service.Setup(*provider)

	statusPage := UpTimeStatusPage{Name: "status-page-test"}
	ID, err := service.Add(statusPage)
	if err != nil {
		t.Error("Error: " + err.Error())
	}
	statusPage.ID = ID

	monitorService := UpTimeMonitorService{}
	provider = util.GetProviderWithName(config, "UptimeRobot")
	monitorService.Setup(*provider)

	monitor := models.Monitor{Name: "google-test", URL: "https://google.com"}
	monitorService.Add(monitor)

	monitorRes, err := monitorService.GetByName("google-test")
	if err != nil {
		t.Error("Error: " + err.Error())
	}

	service.AddMonitorToStatusPage(statusPage, *monitorRes)
	if err != nil {
		t.Error("Error: " + err.Error())
	}

	statusPageRes, err := service.Get(statusPage.ID)
	if err != nil {
		t.Error("Error: " + err.Error())
	}
	if !util.ContainsString(statusPageRes.Monitors, monitorRes.ID) {
		t.Error("The status page does not contain the monitor, expected: " + monitorRes.ID + ", but was: " + strings.Join(statusPageRes.Monitors, "-"))
	}

	service.AddMonitorToStatusPage(statusPage, *monitorRes)
	if err != nil {
		t.Error("Error: " + err.Error())
	}

	statusPageRes, err = service.Get(statusPage.ID)
	if err != nil {
		t.Error("Error: " + err.Error())
	}
	if !util.ContainsString(statusPageRes.Monitors, monitorRes.ID) {
		t.Error("The status page does not contain the monitor, expected: " + monitorRes.ID + ", but was: " + strings.Join(statusPageRes.Monitors, "-"))
	}

	// Tidy up
	monitorService.Remove(*monitorRes)
	service.Remove(statusPage)
}

func TestAddMultipleMonitorsToStatusPage(t *testing.T) {
	config := config.GetControllerConfig()
	service := UpTimeStatusPageService{}
	provider := util.GetProviderWithName(config, "UptimeRobot")
	service.Setup(*provider)

	statusPage := UpTimeStatusPage{Name: "status-page-test"}
	ID, err := service.Add(statusPage)
	if err != nil {
		t.Error("Error: " + err.Error())
	}
	statusPage.ID = ID

	monitorService := UpTimeMonitorService{}
	provider = util.GetProviderWithName(config, "UptimeRobot")
	monitorService.Setup(*provider)
	monitor1 := models.Monitor{Name: "google-test-1", URL: "https://google.com"}
	monitorService.Add(monitor1)

	monitor1Res, err := monitorService.GetByName("google-test-1")
	if err != nil {
		t.Error("Error: " + err.Error())
	}

	service.AddMonitorToStatusPage(statusPage, *monitor1Res)
	if err != nil {
		t.Error("Error: " + err.Error())
	}

	monitor2 := models.Monitor{Name: "google-test-2", URL: "https://google.co.uk"}
	monitorService.Add(monitor2)

	monitor2Res, err := monitorService.GetByName("google-test-2")
	if err != nil {
		t.Error("Error: " + err.Error())
	}

	service.AddMonitorToStatusPage(statusPage, *monitor2Res)
	if err != nil {
		t.Error("Error: " + err.Error())
	}

	statusPageRes, err := service.Get(statusPage.ID)
	if err != nil {
		t.Error("Error: " + err.Error())
	}
	if !util.ContainsString(statusPageRes.Monitors, monitor1Res.ID) {
		t.Error("The status page does not contain the first monitor, expected: " + monitor1Res.ID + ", but was: " + strings.Join(statusPageRes.Monitors, "-"))
	}
	if !util.ContainsString(statusPageRes.Monitors, monitor2Res.ID) {
		t.Error("The status page does not contain the second monitor, expected: " + monitor2Res.ID + ", but was: " + strings.Join(statusPageRes.Monitors, "-"))
	}

	// Tidy up
	monitorService.Remove(*monitor1Res)
	monitorService.Remove(*monitor2Res)
	service.Remove(statusPage)
}

func TestGetStatusPagesForMonitor(t *testing.T) {
	config := config.GetControllerConfig()
	service := UpTimeStatusPageService{}
	provider := util.GetProviderWithName(config, "UptimeRobot")
	service.Setup(*provider)

	statusPage1 := UpTimeStatusPage{Name: "status-page-test-1"}
	ID1, err := service.Add(statusPage1)
	if err != nil {
		t.Error("Error: " + err.Error())
	}
	statusPage1.ID = ID1

	statusPage2 := UpTimeStatusPage{Name: "status-page-test-2"}
	ID2, err := service.Add(statusPage2)
	if err != nil {
		t.Error("Error: " + err.Error())
	}
	statusPage2.ID = ID2

	statusPage3 := UpTimeStatusPage{Name: "status-page-test-3"}
	ID3, err := service.Add(statusPage3)
	if err != nil {
		t.Error("Error: " + err.Error())
	}
	statusPage3.ID = ID3

	monitorService := UpTimeMonitorService{}
	provider = util.GetProviderWithName(config, "UptimeRobot")
	monitorService.Setup(*provider)
	monitor := models.Monitor{Name: "google-test", URL: "https://google.com"}
	monitorService.Add(monitor)

	monitorRes, err := monitorService.GetByName("google-test")
	if err != nil {
		t.Error("Error: " + err.Error())
	}

	service.AddMonitorToStatusPage(statusPage1, *monitorRes)
	if err != nil {
		t.Error("Error: " + err.Error())
	}

	service.AddMonitorToStatusPage(statusPage2, *monitorRes)
	if err != nil {
		t.Error("Error: " + err.Error())
	}

	statusPageIds, err := service.GetStatusPagesForMonitor(monitorRes.ID)
	if err != nil {
		t.Error("Error: " + err.Error())
	}
	if !util.ContainsString(statusPageIds, statusPage1.ID) {
<<<<<<< HEAD
		t.Error("The first status page does not contain the monitor, expected: " + statusPage1.ID + ", but was: " + strings.Join(statusPageIds, "-"))
	}
	if !util.ContainsString(statusPageIds, statusPage2.ID) {
		t.Error("The second status page does not contain the monitor, expected: " + statusPage2.ID + ", but was: " + strings.Join(statusPageIds, "-"))
=======
		t.Log("The first status page does not contain the monitor, expected: " + statusPage1.ID + ", but was: " + strings.Join(statusPageIds, "-"))
	}
	if !util.ContainsString(statusPageIds, statusPage2.ID) {
		t.Log("The second status page does not contain the monitor, expected: " + statusPage2.ID + ", but was: " + strings.Join(statusPageIds, "-"))
>>>>>>> 5f555e28
	}

	if util.ContainsString(statusPageIds, statusPage3.ID) {
		t.Error("The third status page should not contain the monitor, but was: " + strings.Join(statusPageIds, "-"))
	}

	// Tidy up
	monitorService.Remove(*monitorRes)
	service.Remove(statusPage1)
	service.Remove(statusPage2)
	service.Remove(statusPage3)
}

func TestRemoveMonitorFromStatusPage(t *testing.T) {
	config := config.GetControllerConfig()
	service := UpTimeStatusPageService{}
	provider := util.GetProviderWithName(config, "UptimeRobot")
	service.Setup(*provider)

	statusPage := UpTimeStatusPage{Name: "status-page-test"}
	ID, err := service.Add(statusPage)
	if err != nil {
		t.Error("Error: " + err.Error())
	}
	statusPage.ID = ID

	monitorService := UpTimeMonitorService{}
	provider = util.GetProviderWithName(config, "UptimeRobot")
	monitorService.Setup(*provider)
	monitor := models.Monitor{Name: "google-test", URL: "https://google.com"}
	monitorService.Add(monitor)

	monitorRes, err := monitorService.GetByName("google-test")
	if err != nil {
		t.Error("Error: " + err.Error())
	}

	_, err = service.AddMonitorToStatusPage(statusPage, *monitorRes)
	if err != nil {
		t.Error("Error: " + err.Error())
	}

	statusPageRes, err := service.Get(statusPage.ID)
	if err != nil {
		t.Error("Error: " + err.Error())
	}
	if !util.ContainsString(statusPageRes.Monitors, monitorRes.ID) {
		t.Error("The status page does not contain the monitor, expected: " + monitorRes.ID + ", but was: " + strings.Join(statusPageRes.Monitors, "-"))
	}

	_, err = service.RemoveMonitorFromStatusPage(statusPage, *monitorRes)
	if err != nil {
		t.Error("Error: " + err.Error())
	}

	statusPageRes, err = service.Get(statusPage.ID)
	if err != nil {
		t.Error("Error: " + err.Error())
	}
	if util.ContainsString(statusPageRes.Monitors, monitorRes.ID) {
		t.Error("The status page still contains the monitor, but shouldn't, monitors: " + strings.Join(statusPageRes.Monitors, "-"))
	}

	// Tidy up
	monitorService.Remove(*monitorRes)
	service.Remove(statusPage)
}<|MERGE_RESOLUTION|>--- conflicted
+++ resolved
@@ -177,17 +177,10 @@
 		t.Error("Error: " + err.Error())
 	}
 	if !util.ContainsString(statusPageIds, statusPage1.ID) {
-<<<<<<< HEAD
 		t.Error("The first status page does not contain the monitor, expected: " + statusPage1.ID + ", but was: " + strings.Join(statusPageIds, "-"))
 	}
 	if !util.ContainsString(statusPageIds, statusPage2.ID) {
 		t.Error("The second status page does not contain the monitor, expected: " + statusPage2.ID + ", but was: " + strings.Join(statusPageIds, "-"))
-=======
-		t.Log("The first status page does not contain the monitor, expected: " + statusPage1.ID + ", but was: " + strings.Join(statusPageIds, "-"))
-	}
-	if !util.ContainsString(statusPageIds, statusPage2.ID) {
-		t.Log("The second status page does not contain the monitor, expected: " + statusPage2.ID + ", but was: " + strings.Join(statusPageIds, "-"))
->>>>>>> 5f555e28
 	}
 
 	if util.ContainsString(statusPageIds, statusPage3.ID) {
