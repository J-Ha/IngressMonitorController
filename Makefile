<<<<<<< HEAD
VERSION := 1.0.14
HELMVALUES := kubernetes/chart/ingressmonitorcontroller/values.yaml
HELMNAME := ingressmonitorcontroller

list:
	@$(MAKE) -pRrq -f $(lastword $(MAKEFILE_LIST)) : 2>/dev/null | awk -v RS= -F: '/^# File/,/^# Finished Make data base/ {if ($$1 !~ "^[#.]") {print $$1}}' | sort | egrep -v -e '^[^[:alnum:]]' -e '^$@$$' | xargs

clean:
	rm -rvf out

build:
	go build -o out/ingressmonitorcontroller github.com/BoseCorp/IngressMonitorController/src

docker-build:
	docker run --rm -it -v .

helm-template:
	helm template kubernetes/chart/ingressmonitorcontroller --values $(HELMVALUES) --name $(HELMNAME)

helm-install:
	helm install kubernetes/chart/ingressmonitorcontroller --values $(HELMVALUES) --name $(HELMNAME)
=======
# note: call scripts from /scripts

.PHONY: default build builder-image binary-image test stop clean-images clean push apply deploy

BUILDER ?= ingressmonitorcontroller-builder
BINARY ?= IngressMonitorController
DOCKER_IMAGE ?= stakater/ingressmonitorcontroller

# Default value "dev"
DOCKER_TAG ?= dev
REPOSITORY = ${DOCKER_IMAGE}:${DOCKER_TAG}

VERSION=$(shell cat .version)
BUILD=

GOCMD = go
GLIDECMD = glide
GOFLAGS ?= $(GOFLAGS:)
LDFLAGS =

default: build test

install:
	"$(GLIDECMD)" install

build:
	"$(GOCMD)" build ${GOFLAGS} ${LDFLAGS} -o "${BINARY}"

builder-image:
	@docker build --network host -t "${BUILDER}" -f build/package/Dockerfile.build .

binary-image: builder-image
	@docker run --network host --rm "${BUILDER}" | docker build --network host -t "${REPOSITORY}" -f Dockerfile.run -

test:
	"$(GOCMD)" test -v ./...

stop:
	@docker stop "${BINARY}"

clean-images: stop
	@docker rmi "${BUILDER}" "${BINARY}"

clean:
	"$(GOCMD)" clean -i

push: ## push the latest Docker image to DockerHub
	docker push $(REPOSITORY)

apply:
	kubectl apply -f deployments/manifests/

deploy: binary-image push apply
>>>>>>> 09f85fbb
<|MERGE_RESOLUTION|>--- conflicted
+++ resolved
@@ -1,26 +1,3 @@
-<<<<<<< HEAD
-VERSION := 1.0.14
-HELMVALUES := kubernetes/chart/ingressmonitorcontroller/values.yaml
-HELMNAME := ingressmonitorcontroller
-
-list:
-	@$(MAKE) -pRrq -f $(lastword $(MAKEFILE_LIST)) : 2>/dev/null | awk -v RS= -F: '/^# File/,/^# Finished Make data base/ {if ($$1 !~ "^[#.]") {print $$1}}' | sort | egrep -v -e '^[^[:alnum:]]' -e '^$@$$' | xargs
-
-clean:
-	rm -rvf out
-
-build:
-	go build -o out/ingressmonitorcontroller github.com/BoseCorp/IngressMonitorController/src
-
-docker-build:
-	docker run --rm -it -v .
-
-helm-template:
-	helm template kubernetes/chart/ingressmonitorcontroller --values $(HELMVALUES) --name $(HELMNAME)
-
-helm-install:
-	helm install kubernetes/chart/ingressmonitorcontroller --values $(HELMVALUES) --name $(HELMNAME)
-=======
 # note: call scripts from /scripts
 
 .PHONY: default build builder-image binary-image test stop clean-images clean push apply deploy
@@ -73,5 +50,4 @@
 apply:
 	kubectl apply -f deployments/manifests/
 
-deploy: binary-image push apply
->>>>>>> 09f85fbb
+deploy: binary-image push apply