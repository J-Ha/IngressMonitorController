---
# Source: ingressmonitorcontroller/templates/configmap.yaml
apiVersion: v1
kind: ConfigMap
metadata:
  name: ingressmonitorcontroller
  annotations:
  labels:
    app: ingressmonitorcontroller
    chart: "ingressmonitorcontroller-v1.0.68"
    release: "RELEASE-NAME"
    heritage: "Tiller"
    version: v1.0.68
    
    group: com.stakater.platform
    provider: stakater
    
<<<<<<< HEAD
data:
  config.yaml: |-
    providers:
    - name: UptimeRobot
      apiKey: your-api-key
      apiURL: https://google.com
      username: null
      password: null
      alertContacts: some-alert-contacts
    enableMonitorDeletion: true
    monitorNameTemplate: "{{.Namespace}}-{{.IngressName}}"
---
# Source: ingressmonitorcontroller/templates/serviceaccount.yaml
=======
  name: ingressmonitorcontroller
spec:
  replicas: 1
  revisionHistoryLimit: 2
  selector:
    matchLabels:
      app: ingressmonitorcontroller
      release: "RELEASE-NAME"
      group: com.stakater.platform
      provider: stakater
      
  template:
    metadata:
      labels:
        app: ingressmonitorcontroller
        chart: "ingressmonitorcontroller-v1.0.68"
        release: "RELEASE-NAME"
        heritage: "Tiller"
        version: v1.0.68
        
        group: com.stakater.platform
        provider: stakater
        
    spec:
      containers:
      - env:
        - name: CONFIG_FILE_PATH
          value: /etc/IngressMonitorController/config.yaml
        image: "stakater/ingressmonitorcontroller:v1.0.68"
        imagePullPolicy: IfNotPresent
        name: ingressmonitorcontroller
        volumeMounts:
        - mountPath: /etc/IngressMonitorController
          name: config-volume
      serviceAccountName: ingressmonitorcontroller
      volumes:
      - configMap:
          name: ingressmonitorcontroller
        name: config-volume
>>>>>>> bd5becac

apiVersion: v1
kind: ServiceAccount
metadata:
  labels:
    app: ingressmonitorcontroller
    chart: "ingressmonitorcontroller-v1.0.62"
    release: "RELEASE-NAME"
    heritage: "Tiller"
    version: v1.0.62
    
    group: com.stakater.platform
    provider: stakater
    
  name: ingressmonitorcontroller
---
# Source: ingressmonitorcontroller/templates/clusterrole.yaml

apiVersion: rbac.authorization.k8s.io/v1beta1
kind: ClusterRole
metadata:
  name: ingressmonitorcontroller-role
rules:
  - apiGroups:
      - ""
      - "extensions"
      - "route.openshift.io"
    resources:
      - ingresses
      - routes
    verbs:
      - list
      - get
      - update
      - patch
      - watch
      - delete
  - apiGroups:
      - ""
    resources:
      - services
      - pods
    verbs:
      - list
      - get
      - watch
---
# Source: ingressmonitorcontroller/templates/clusterrolebinding.yaml

kind: ClusterRoleBinding
apiVersion: rbac.authorization.k8s.io/v1beta1
metadata:
  name: ingressmonitorcontroller-role-binding
roleRef:
  kind: ClusterRole
  name: ingressmonitorcontroller-role
  apiGroup: rbac.authorization.k8s.io
subjects:
- kind: ServiceAccount
  name: ingressmonitorcontroller
  namespace: default
---
# Source: ingressmonitorcontroller/templates/deployment.yaml
apiVersion: extensions/v1beta1
kind: Deployment
metadata:
  annotations:
    configmap.reloader.stakater.com/reload: ingressmonitorcontroller
    
  labels:
    app: ingressmonitorcontroller
    chart: "ingressmonitorcontroller-v1.0.68"
    release: "RELEASE-NAME"
    heritage: "Tiller"
    version: v1.0.68
    
    group: com.stakater.platform
    provider: stakater
    
  name: ingressmonitorcontroller
spec:
  replicas: 1
  revisionHistoryLimit: 2
  selector:
    matchLabels:
      app: ingressmonitorcontroller
      release: "RELEASE-NAME"
      group: com.stakater.platform
      provider: stakater
      
  template:
    metadata:
      labels:
        app: ingressmonitorcontroller
        chart: "ingressmonitorcontroller-v1.0.62"
        release: "RELEASE-NAME"
        heritage: "Tiller"
        version: v1.0.62
        
        group: com.stakater.platform
        provider: stakater
        
    spec:
      containers:
      - env:
        - name: CONFIG_FILE_PATH
          value: /etc/IngressMonitorController/config.yaml
        image: "stakater/ingressmonitorcontroller:v1.0.62"
        imagePullPolicy: IfNotPresent
        name: ingressmonitorcontroller
        volumeMounts:
        - mountPath: /etc/IngressMonitorController
          name: config-volume
      serviceAccountName: ingressmonitorcontroller
      volumes:
      - configMap:
          name: ingressmonitorcontroller
        name: config-volume
---
# Source: ingressmonitorcontroller/templates/role.yaml

<<<<<<< HEAD
---
# Source: ingressmonitorcontroller/templates/rolebinding.yaml
=======
apiVersion: v1
kind: ServiceAccount
metadata:
  labels:
    app: ingressmonitorcontroller
    chart: "ingressmonitorcontroller-v1.0.68"
    release: "RELEASE-NAME"
    heritage: "Tiller"
    version: v1.0.68
    
    group: com.stakater.platform
    provider: stakater
    
  name: ingressmonitorcontroller
>>>>>>> bd5becac
<|MERGE_RESOLUTION|>--- conflicted
+++ resolved
@@ -14,8 +14,6 @@
     
     group: com.stakater.platform
     provider: stakater
-    
-<<<<<<< HEAD
 data:
   config.yaml: |-
     providers:
@@ -29,47 +27,6 @@
     monitorNameTemplate: "{{.Namespace}}-{{.IngressName}}"
 ---
 # Source: ingressmonitorcontroller/templates/serviceaccount.yaml
-=======
-  name: ingressmonitorcontroller
-spec:
-  replicas: 1
-  revisionHistoryLimit: 2
-  selector:
-    matchLabels:
-      app: ingressmonitorcontroller
-      release: "RELEASE-NAME"
-      group: com.stakater.platform
-      provider: stakater
-      
-  template:
-    metadata:
-      labels:
-        app: ingressmonitorcontroller
-        chart: "ingressmonitorcontroller-v1.0.68"
-        release: "RELEASE-NAME"
-        heritage: "Tiller"
-        version: v1.0.68
-        
-        group: com.stakater.platform
-        provider: stakater
-        
-    spec:
-      containers:
-      - env:
-        - name: CONFIG_FILE_PATH
-          value: /etc/IngressMonitorController/config.yaml
-        image: "stakater/ingressmonitorcontroller:v1.0.68"
-        imagePullPolicy: IfNotPresent
-        name: ingressmonitorcontroller
-        volumeMounts:
-        - mountPath: /etc/IngressMonitorController
-          name: config-volume
-      serviceAccountName: ingressmonitorcontroller
-      volumes:
-      - configMap:
-          name: ingressmonitorcontroller
-        name: config-volume
->>>>>>> bd5becac
 
 apiVersion: v1
 kind: ServiceAccount
@@ -191,22 +148,5 @@
 ---
 # Source: ingressmonitorcontroller/templates/role.yaml
 
-<<<<<<< HEAD
 ---
-# Source: ingressmonitorcontroller/templates/rolebinding.yaml
-=======
-apiVersion: v1
-kind: ServiceAccount
-metadata:
-  labels:
-    app: ingressmonitorcontroller
-    chart: "ingressmonitorcontroller-v1.0.68"
-    release: "RELEASE-NAME"
-    heritage: "Tiller"
-    version: v1.0.68
-    
-    group: com.stakater.platform
-    provider: stakater
-    
-  name: ingressmonitorcontroller
->>>>>>> bd5becac
+# Source: ingressmonitorcontroller/templates/rolebinding.yaml